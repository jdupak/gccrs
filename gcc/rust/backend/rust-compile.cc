--- conflicted
+++ resolved
@@ -616,27 +616,6 @@
 void
 Compilation::visit (AST::StructExprFieldIdentifierValue &field)
 {
-<<<<<<< HEAD
-  AST::StructStruct *decl = structBuffer.back ();
-  size_t index = 0;
-  bool found = false;
-  for (auto &df : decl->get_fields ())
-    {
-      if (field.get_field_name ().compare (df.get_field_name ()) == 0)
-	{
-	  found = true;
-	  break;
-	}
-    }
-  if (!found)
-    {
-      rust_fatal_error (field.get_value ()->get_locus_slow (),
-			"failed to lookup field index");
-      return;
-    }
-
-=======
->>>>>>> cef34bd7
   Bexpression *value = NULL;
   VISIT_POP (field.get_value ()->get_locus_slow (), field.get_value ().get (), value, exprs);
   if (value == NULL)
@@ -826,17 +805,10 @@
 Compilation::visit (AST::ReturnExpr &expr)
 {
   Bexpression *ret = NULL;
-<<<<<<< HEAD
   VISIT_POP (expr.get_returned_expr ()->get_locus_slow (), expr.get_returned_expr ().get (), ret, exprs);
   if (ret == NULL)
     {
       rust_fatal_error (expr.get_returned_expr ()->get_locus_slow (),
-=======
-  VISIT_POP (expr.get_expr ()->get_locus_slow (), expr.get_expr (), ret, exprs);
-  if (ret == NULL)
-    {
-      rust_fatal_error (expr.get_expr ()->get_locus_slow (),
->>>>>>> cef34bd7
 			"failed to compile");
       return;
     }
