--- conflicted
+++ resolved
@@ -7509,13 +7509,7 @@
 template <typename ManagedTokenSource>
 std::unique_ptr<AST::IfExpr>
 Parser<ManagedTokenSource>::parse_if_expr (
-<<<<<<< HEAD
-  std::vector<AST::Attribute> outer_attrs)
-{
-  Location locus = lexer.peek_token ()->get_locus ();
-  skip_token (IF);
-=======
-  std::vector<AST::Attribute> outer_attrs ATTRIBUTE_UNUSED, bool pratt_parse)
+  std::vector<AST::Attribute> outer_attrs, bool pratt_parse)
 {
   // TODO: make having outer attributes an error?
   Location locus = Linemap::unknown_location ();
@@ -7532,7 +7526,6 @@
     {
       locus = lexer.peek_token ()->get_locus () - 1;
     }
->>>>>>> 0c7d0135
 
   // detect accidental if let
   if (lexer.peek_token ()->get_id () == LET)
@@ -7666,13 +7659,7 @@
 template <typename ManagedTokenSource>
 std::unique_ptr<AST::IfLetExpr>
 Parser<ManagedTokenSource>::parse_if_let_expr (
-<<<<<<< HEAD
-  std::vector<AST::Attribute> outer_attrs)
-{
-  Location locus = lexer.peek_token ()->get_locus ();
-  skip_token (IF);
-=======
-  std::vector<AST::Attribute> outer_attrs ATTRIBUTE_UNUSED, bool pratt_parse)
+  std::vector<AST::Attribute> outer_attrs, bool pratt_parse)
 {
   // TODO: make having outer attributes an error?
   Location locus = Linemap::unknown_location ();
@@ -7689,7 +7676,6 @@
     {
       locus = lexer.peek_token ()->get_locus () - 1;
     }
->>>>>>> 0c7d0135
 
   // detect accidental if expr parsed as if let expr
   if (lexer.peek_token ()->get_id () != LET)
