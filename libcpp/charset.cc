--- conflicted
+++ resolved
@@ -1336,18 +1336,6 @@
 
 /* Returns flags representing the XID properties of the given codepoint.  */
 unsigned int
-<<<<<<< HEAD
-check_xid_property (cppchar_t c)
-{
-  // fast path for ASCII
-  if (c < 0x80)
-  {
-    if (('A' <= c && c <= 'Z') || ('a' <= c && c <= 'z'))
-  return XID_START | XID_CONTINUE;
-    if (('0' <= c && c <= '9') || c == '_')
-  return XID_CONTINUE;
-  }
-=======
 cpp_check_xid_property (cppchar_t c)
 {
   // fast path for ASCII
@@ -1358,7 +1346,6 @@
       if (('0' <= c && c <= '9') || c == '_')
 	return CPP_XID_CONTINUE;
     }
->>>>>>> 00dea7e8
 
   if (c > UCS_LIMIT)
     return 0;
@@ -1370,29 +1357,17 @@
     {
       md = (mn + mx) / 2;
       if (c <= ucnranges[md].end)
-<<<<<<< HEAD
-  mx = md;
-      else
-  mn = md + 1;
-=======
 	mx = md;
       else
 	mn = md + 1;
->>>>>>> 00dea7e8
     }
 
   unsigned short flags = ucnranges[mn].flags;
 
   if (flags & CXX23)
-<<<<<<< HEAD
-    return XID_START | XID_CONTINUE;
-  if (flags & NXX23)
-    return XID_CONTINUE;
-=======
     return CPP_XID_START | CPP_XID_CONTINUE;
   if (flags & NXX23)
     return CPP_XID_CONTINUE;
->>>>>>> 00dea7e8
   return 0;
 }
 
